﻿using System.Text;
using System.Windows;

// Parts of this code taken from Mike Stall's (jmstall) blog with his permission:
// http://blogs.msdn.com/jmstall/archive/2007/01/21/html-clipboard.aspx

namespace Microsoft.VisualStudio.Text.Formatting.Implementation
{
    /// <summary>
    /// Adds support for placing data on Clipboard in HTML format.
    /// Deals with the weirdness of the HTML format and some
    /// implementation details.
    /// Preserves other existing formats on clipboard (just adds the HTML format).
    /// </summary>
    internal static class ClipboardSupport
    {
        /// <summary>
        /// A data format used to tag the contents of the clipboard so that it's clear
        /// the data has been put in the clipboard by our editor
        /// </summary>
        private const string ClipboardLineBasedCutCopyTag = "VisualStudioEditorOperationsLineCutCopyClipboardTag";

        /// <summary>
        /// A data format used to tag the contents of the clipboard as a box selection.
        /// This is the same string that was used in VS9 and previous versions.
        /// </summary>
        private const string BoxSelectionCutCopyTag = "MSDEVColumnSelect";

        /// <summary>
        /// Places the provided data on the clipboard overriding what is currently in the clipboard.
        /// </summary>
        /// <param name="isSingleLine">Indicates whether a single line was automatically cut/copied by
        /// the editor. If <c>true</c> the clipboard contents are tagged with a special moniker.</param>
        public static void SetClipboardData(string html, string rtf, string unicode, bool isSingleLine, bool isBoxCopy)
        {
            DataObject data = new DataObject();

            if (unicode != null)
            {
                data.SetText(unicode, TextDataFormat.UnicodeText);
                data.SetText(unicode, TextDataFormat.Text);
            }

            if (html != null)
            {
                data.SetText(GetHtmlForClipboard(html), TextDataFormat.Html);
            }

            if (rtf != null)
            {
                data.SetText(rtf, TextDataFormat.Rtf);
            }

            if (isSingleLine)
            {
                data.SetData(ClipboardLineBasedCutCopyTag, new object());
            }

            if (isBoxCopy)
            {
                data.SetData(BoxSelectionCutCopyTag, new object());
            }

            try
            {
                // Use delay rendering to set the data in the clipboard to prevent 2 clipboard change
                // notifications to clipboard change listeners.
                Clipboard.SetDataObject(data, false);
            }
            catch (System.Runtime.InteropServices.ExternalException)
            {
            }
        }

        private static string GetHtmlForClipboard(string htmlFragment)
        {
            StringBuilder sb = new StringBuilder();

            // Builds the CF_HTML header. See format specification here:
            // http://msdn.microsoft.com/library/default.asp?url=/workshop/networking/clipboard/htmlclipboard.asp

            // The string contains index references to other spots in the string, so we need placeholders so we can compute the offsets.
            // The <<<<<<<_ strings are just placeholders. We'll backpatch them actual values afterwards.
            // The string layout (<<<) also ensures that it can't appear in the body of the html because the <
            // character must be escaped.
            string header =
    @"Version:1.0
StartHTML:<<<<<<<1
EndHTML:<<<<<<<2
StartFragment:<<<<<<<3
EndFragment:<<<<<<<4
StartSelection:<<<<<<<3
EndSelection:<<<<<<<4
";

            string pre =
<<<<<<< HEAD
    @"<!DOCTYPE HTML PUBLIC ""-//W3C//DTD HTML 4.0 Transitional//EN"">
<HTML><HEAD><meta charset=""UTF-8""><TITLE>Snippet</TITLE></HEAD><BODY><!--StartFragment-->";
=======
    @"<!DOCTYPE html>
<HTML><HEAD><TITLE>Snippet</TITLE></HEAD><BODY><!--StartFragment-->";
>>>>>>> 0dfee306

            string post = @"<!--EndFragment--></BODY></HTML>";

            sb.Append(header);
            int startHTML = sb.Length;

            sb.Append(pre);
            int fragmentStart = startHTML + pre.Length;

            sb.Append(htmlFragment);
            int fragmentEnd = fragmentStart + GetByteCount(htmlFragment);

            sb.Append(post);
            int endHTML = fragmentEnd + post.Length;

            // Backpatch offsets
            sb.Replace("<<<<<<<1", To8DigitString(startHTML));
            sb.Replace("<<<<<<<2", To8DigitString(endHTML));
            sb.Replace("<<<<<<<3", To8DigitString(fragmentStart));
            sb.Replace("<<<<<<<4", To8DigitString(fragmentEnd));

            // Finally copy to clipboard.
            string data = sb.ToString();
            return data;
        }

        private static int GetByteCount(string fragment)
        {
            int result = Encoding.UTF8.GetByteCount(fragment);
            return result;
        }

        private static string To8DigitString(int x)
        {
            return string.Format("{0,8}", x.ToString("D8"));
        }
    }
}<|MERGE_RESOLUTION|>--- conflicted
+++ resolved
@@ -94,13 +94,7 @@
 ";
 
             string pre =
-<<<<<<< HEAD
-    @"<!DOCTYPE HTML PUBLIC ""-//W3C//DTD HTML 4.0 Transitional//EN"">
-<HTML><HEAD><meta charset=""UTF-8""><TITLE>Snippet</TITLE></HEAD><BODY><!--StartFragment-->";
-=======
-    @"<!DOCTYPE html>
-<HTML><HEAD><TITLE>Snippet</TITLE></HEAD><BODY><!--StartFragment-->";
->>>>>>> 0dfee306
+                @"<!DOCTYPE html><HTML><HEAD><meta charset=""UTF-8""><TITLE>Snippet</TITLE></HEAD><BODY><!--StartFragment-->";
 
             string post = @"<!--EndFragment--></BODY></HTML>";
 
